--- conflicted
+++ resolved
@@ -8,72 +8,8 @@
 from codecs import open
 from setuptools import setup, Extension
 
-<<<<<<< HEAD
-description = """
-FreeType high-level python API
-==============================
-
-Freetype python provides bindings for the FreeType library. Only the high-level API is bound.
-
-Documentation available at: http://freetype-py.readthedocs.org/en/latest/
-
-Installation
-============
-
-To be able to use freetype python, you need the freetype library version 2
-installed on your system.
-
-Mac users
----------
-
-Freetype should be already installed on your system. If not, either install it
-using `homebrew <http://brew.sh>`_ or compile it and place the library binary
-file in '/usr/local/lib'.
-
-Linux users
------------
-
-Freetype should be already installed on your system. If not, either install
-relevant package from your package manager or compile from sources and place
-the library binary file in '/usr/local/lib'.
-
-Window users
-------------
-
-You can try to install a window binaries available from the Freetype site or
-you can compile it from sources. In such a case, make sure the resulting
-library binaries is named 'Freetype.dll' (and not something like
-Freetype245.dll) and make sure to place a copy in Windows/System32 directory.
-
-Usage example
-=============
-
-.. code:: python
-
-   import freetype
-   face = freetype.Face("Vera.ttf")
-   face.set_char_size( 48*64 )
-   face.load_char('S')
-   bitmap = face.glyph.bitmap
-   print bitmap.buffer
-
-Contributors
-============
-
-* Hin-Tak Leung (many fixes, cairo examples)
-* Titusz Pan (bug report)
-* Ekkehard.Blanz (bug report)
-* Jānis Lībeks (bug report)
-* Frantisek Malina (typo)
-* Tillmann Karras (bug report & fix)
-* Matthew Sitton (bug report & fix)
-* Tao Gong (bug report)
-* Matthew Sitton (Remove raw interfaces from the __init__.py file)
-"""
-=======
 description = open(path.join(path.abspath(path.dirname(__file__)),
                              'README.rst')).read()
->>>>>>> 0cf46dc7
 
 setup( name        = 'freetype-py',
        version     = '1.2',
